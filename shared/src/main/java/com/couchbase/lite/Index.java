--- conflicted
+++ resolved
@@ -22,16 +22,4 @@
  * full-text index for full-text queries (using the match operator).
  */
 interface Index {
-<<<<<<< HEAD
-    /*
-    IndexType type();
-
-    String locale();
-
-    boolean ignoreDiacritics();
-
-    List<Object> items();
-    */
-=======
->>>>>>> 46ca867d
 }