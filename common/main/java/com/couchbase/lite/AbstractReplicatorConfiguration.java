--- conflicted
+++ resolved
@@ -27,11 +27,7 @@
 import java.util.Set;
 import java.util.concurrent.TimeUnit;
 
-<<<<<<< HEAD
-import okhttp3.internal.Util;
-=======
 import edu.umd.cs.findbugs.annotations.SuppressFBWarnings;
->>>>>>> c9adf4f5
 
 import com.couchbase.lite.internal.BaseReplicatorConfiguration;
 import com.couchbase.lite.internal.ImmutableReplicatorConfiguration;
@@ -75,8 +71,6 @@
         return heartbeat;
     }
 
-<<<<<<< HEAD
-=======
     private static void checkDuration(String name, long duration) {
         Preconditions.assertNotNegative(duration, name);
         final long millis = TimeUnit.SECONDS.toMillis(duration);
@@ -85,23 +79,6 @@
         }
     }
 
-    @Nullable
-    protected static Map<Collection, CollectionConfiguration> configureDefaultCollection(@Nullable Database db) {
-        if (db == null) { return null; }
-
-        final Collection defaultCollection;
-        try { defaultCollection = db.getDefaultCollection(); }
-        catch (CouchbaseLiteException e) {
-            throw new CouchbaseLiteError(Log.lookupStandardMessage("NoDefaultCollectionInConfig"), e);
-        }
-
-        final Map<Collection, CollectionConfiguration> collections = new HashMap<>();
-        collections.put(defaultCollection, new CollectionConfiguration());
-
-        return collections;
-    }
-
->>>>>>> c9adf4f5
     @NonNull
     protected static Map<Collection, CollectionConfiguration> createCollectionConfigMap(
             @NonNull java.util.Collection<CollectionConfiguration> configs) {
